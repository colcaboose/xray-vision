--- conflicted
+++ resolved
@@ -282,13 +282,8 @@
     #
 
     def plot_pixel_hist(self, value_label, values=None, bins=70, 
-<<<<<<< HEAD
-        hist_range=None,  title=None, text_pos='right', xlabel=None, 
-        save_plot=True, plot_dir='', plot_subdir='', plot_ext='.pdf'):
-=======
         hist_range=None, title='', text_pos='right', save_plot=True,
         plot_dir='', plot_subdir='', plot_ext='.pdf', etc='', **kwargs):
->>>>>>> c32b3a4c
         '''
         Plots a histogram of some value for each pixel
 
@@ -361,18 +356,10 @@
 
         if 'count' in value_label.lower():
             if values is None: 
-<<<<<<< HEAD
-                values = self.count_map.flatten()
-            if xlabel is None:
-                xlabel = 'Counts'
-            text_units = ''
-            axis_units = ''
-=======
                 values = self.count_map
             if title == 'auto':
                 title = self.title('Count Histogram')
             xlabel = 'Counts'
->>>>>>> c32b3a4c
             mean = int(round(np.mean(values), 0))
             stdv = int(round(np.std(values), 0))
             # TODO: Let's see what the None behavior is
@@ -547,9 +534,6 @@
             if not cb_label: 
                 cb_label = 'FWHM (keV)'
             if values is None: 
-<<<<<<< HEAD
-                values = self._fwhm_map
-=======
                 values = self.fwhm_map
             if title == 'auto':
                 title = self.title('FWHM Map')
@@ -562,7 +546,6 @@
                     + 'current.')
             if title == 'auto':
                 title = self.title('Leakage Current Map')
->>>>>>> c32b3a4c
                 
         else: 
             # Setting the colorbar label, in none supplied
