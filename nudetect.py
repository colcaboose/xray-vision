'''
Module with functions for analysis of gamma flood data. If running this 
file as a script, it will run a complete data analysis pipeline on the
supplied gamma flood data.
'''

# Packages for making life easier
import os.path
import string
import argparse

# Data analysis packages
import numpy as np
import pandas as pd
from astropy.io import fits
from astropy.modeling import models, fitting
import astropy.io.ascii as asciio

# Plotting packages
import matplotlib.pyplot as plt
import matplotlib as mpl


class Line:
    '''
    A class for spectral lines. The infomation in each instance will help
    supply parameters for fitting peaks. New instances can be created on 
    the fly and instances defined in the source code can be temporarily
    modified as needed. The data instances contain will usually be accessed
    by the 'line' method of the 'Experiment' class.

    Attributes:
        source: str
            The name of the radioactive source producing the line. This is
            case-sensitive, and should be formatted as in the example below.
            E.g., 'Am241'
        energy: float
            The energy of the line in keV.
        chan_low: int
            When searching the channel spectrum for peaks, channels below
            'chan_low' will be ignored.
        chan_high: int
            When searching the channel spectrum for peaks, channels above
            'chan_high' will be ignored.
    '''
    # A dict to contain all instances of 'Line'
    lines = {}

    def __init__(self, source, energy, chan_low, chan_high):
        self.source = source
        self.energy = energy
        self.chan_low = chan_low
        self.chan_high = chan_high

        # Formating 'source' as a LaTeX string and storing it in 'self.latex'
        sym, num = '', ''
        for char in source:
            if char in string.ascii_letters:
                sym += char
            elif char in string.digits:
                num += char

        self.latex = r'${}^{' + num + r'}$' + sym

        # Add this instance to 'lines' upon instantiation
        Line.lines[source] = self


class Experiment:
    '''
    A base class for classes representing various detector tests, like 
    GammaFlood and Noise. This houses some methods that all such classes share.
    '''

    # A class attribute for removing letters from strings. Used in subclasses
    # when formatting units.
    numericize = str.maketrans('', '', string.ascii_letters)


    def _set_save_dir(self, save_dir, save_type=None):
        '''
        A helper method for initializing a 'save_dir' attribute. Must be called
        after the 'detector' attribute is initialized.
        Argument:
            save_dir: str
                The path to a directory where files will be saved be default.

        Keyword Argument:
            save_type: str
                If 'data', then all processed data outputs will be sent to
                the directory passed for 'save_dir' by default. If 'plot',
                then all plots will be sent to 'save_dir'. If None, then 
                all files will be sent to 'save_dir' unless paths are otherwise
                specified for data or plot files.
                (default: None)
        '''
        # If a directory was supplied, insert the detector ID where appropriate
        # and check that the resulting directory exists.
        if save_dir:
            save_dir = save_dir.format(self.detector)
            if not os.path.exists(save_dir):
                raise ValueError(f'The directory {save_dir} does not exist.')

        if save_type is None:     self.save_dir = save_dir
        elif save_type == 'data': self.data_dir = save_dir
        elif save_type == 'plot': self.plot_dir = save_dir


    def construct_path(self, save_type=None, description='', ext='', 
        save_dir='', subdir='', etc=''):
        '''
        Constructs a path for saving data and figures based on user input. 
        If the string passed to 'save_dir' has an empty pair of curly braces 
        '{}', they will be replaced by the detector ID 'self.detector'.

        Note to developers: This function is designed to throw a lot of 
        exceptions and be strict about formatting early on to avoid 
        complications later. Call it early in scripts to avoid losing the 
        results of a long computation to a mistyped directory.

        Keyword Arguments:
            ext: str
                The file name extension.
            description: str
                A short description of what the file contains. This will be 
                prepended to the file name.
                (default: '')
            etc: str 
                Other important information, e.g., pixel coordinates. This  
                will be appended to the file name.
                (default: '')
            save_dir: str
                The directory to which the file will be saved, overriding any
                path specified in the 'save_dir' attribute. If an empty string,
                will default to the attribute 'save_dir'.
                If the string passed to 'save_dir' has an empty pair of curly 
                braces '{}', they will be replaced by the detector ID 
                'self.detector'. For example, if self.detector == 'H100' and 
                save_dir == 'figures/{}/pixels', then the directory that 
                'save_path' points to is 'figures/H100/pixels'.
                (default: '')
            subdir: str
                A path to a sub-directory of 'save_dir' to which a file will
                be saved. Empty curly braces '{}' are formatted the same way
                as in 'save_dir'. 
                (default: '')

        Return:
            save_path: str
                A Unix/Linux/MacOS style path that can be used to save data
                and plots in an organized way.
        '''
        #
        # Handling exceptions and potential errors
        #

        # If 'ext' does not start with a '.', fix it.
        if ext and ext[0] != '.':
            ext = f'.{ext}'

        # If no 'save_dir' argument was supplied, take instead the value in 
        # the 'data_dir' or 'plot_dir' attributes, unless they also weren't 
        # supplied values, in which case we look in the 'save_dir' attribute.
        if not save_dir:
            if save_type == 'data':
                save_dir = self.data_dir
            elif save_type == 'plot':
                save_dir = self.plot_dir

        if not save_dir:
            save_dir = self.save_dir

        # Append the subdirectory 'subdir' to the path, if specified.
        if subdir and save_dir:
            save_dir += f'/{subdir}'
        elif subdir:
            save_dir = subdir

        # If the 'save_dir' argument was supplied, format it to include the 
        # detector ID in place of '{}' and check that the resulting directory
        # exists.
        if save_dir:
            save_dir = save_dir.format(self.detector)
            if not os.path.exists(save_dir):
                raise ValueError(f'The directory {save_dir} does not exist.')

<<<<<<< HEAD
        #
        # Constructing the path name
        #
=======

        ### Constructing the path name
>>>>>>> e6b5b14f

        # Construct the file name from the file name in 'self.datapath'.
        filename = os.path.basename(self.datapath) # Extracts the filename
        save_path = os.path.splitext(filename)[0] # Removes the extension

        # Map all whitespace characters and '.' to underscores
        trans = str.maketrans(
            '.' + string.whitespace, 
            '_' * (len(string.whitespace) + 1)
        )
        save_path = save_path.translate(trans)
        
        # Prepend the description if specified
        if description:
            save_path = f'{description}_{save_path}'

        # Append extra info to the file name if specified
        if self.etc:
            save_path += f'_{self.etc}'
        if etc:
            save_path += f'_{etc}'

        # Append the file extension
        save_path += ext

        # Prepend the save directory if specified
        if save_dir:
            save_path = f'{save_dir}/{save_path}'

        return save_path


    def plot_pixel_hist(self, value_label, values=None, bins=70, 
        hist_range=None,  title=None, text_pos='right', save_plot=True,
        plot_dir='', plot_subdir='', plot_ext='.pdf'):
        '''
        Plots a histogram of some value for each pixel

        Arguments:
            value_label: str
                A short label denoting what data is supplied in 'values'.
                This is used to determine various default values, like the 
                attribute to pull data from, the title, and labels. Should be 
                'Count' or 'FWHM' for best results.

        Keyword Arguments:
            bins: int
                The number of bins in which to histogram the data. Passed 
                directly to plt.hist.
                (default: 50)
            hist_range: tuple(number, number)
                Indicated the range in which to bin data. Passed directly to
                plt.hist. If None, it is set to (0, 4) for gain-corrected data
                and to (0, 150) otherwise.
                (default: None)
            title: str
                The figure title. If None, a title is generated using the
                'title' method. If an empty string is passed, no title
                is shown.
                (default: None)
            text_pos: str
                Indicates where information about mean and standard deviation
                appears on the plot. If 'right', appears in upper right. If 
                'left', appears in upper left.
                (default: 'right')
            save_plot: bool
                If True, saves the plot to 'save_dir'.
            plot_dir: str
                The directory to which the file will be saved, overriding any
                path specified in the 'save_dir' attribute. If an empty string,
                will default to the attribute 'save_dir'.
                If the string passed to 'save_dir' has an empty pair of curly 
                braces '{}', they will be replaced by the detector ID 
                'self.detector'. For example, if self.detector == 'H100' and 
                save_dir == 'figures/{}/pixels', then the directory that 
                'save_path' points to is 'figures/H100/pixels'.
                (default: '')
            plot_subdir: str
                A path to a sub-directory of 'save_dir' to which the file will
                be saved. Empty curly braces '{}' are formatted the same way
                as in 'save_dir'. 
                (default: '')
            plot_ext: str
                The file extension to the saved file.
                (default: '.pdf')
        '''
        if save_plot:
            description = (value_label.lower() + 'hist').replace(' ', '_')
            save_path = self.construct_path('plot', ext=plot_ext, 
                description=description, save_dir=plot_dir, subdir=plot_subdir)

        # Constructing the plot title, if none supplied
        if title is None:
            plot_type = f'{value_label} Histogram'
            title = self.title(plot_type)

        if 'count' in value_label.lower():
            if values is None: 
                values = self.count_map.flatten()
            xlabel = 'Counts'
            text_units = ''
            axis_units = ''
            mean = int(round(np.mean(values), 0))
            stdv = int(round(np.std(values), 0))
            # Let's see what the None behavior is
            # hist_range = (0, np.max(values) + 1)

        elif 'fwhm' in value_label.lower():
            if values is None: 
                values = self._fwhm_map.flatten()

            # Setting some plot parameters and converting units based on whether 
            # the supplied data is gain-corrected.
            if self._gain_corrected:
                # if hist_range is None:
                #     hist_range = (0, 4)
                mean = int(round(np.mean(values) * 1000, 0))
                stdv = int(round(np.std(values) * 1000, 0))
                text_units = ' eV'
                axis_units = ' (keV)'
            else:
                # if hist_range is None:
                #     hist_range = (0, 150) # Not good?
                mean = round(np.mean(values), 0)
                stdv = round(np.std(values), 0)
                text_units = ' channels'
                axis_units = ' (channels)'

        # Make the plot
        plt.figure()
        ax = plt.axes() # need axes object for text positioning
        plt.hist(values, bins=bins, range=hist_range, histtype='stepfilled')

        # Setting text position based on user input. This will display the mean
        # and standard deviation of the fwhm data.
        if text_pos == 'right':
            left_side = 0.5
        elif text_pos == 'left':
            left_side = 0.05
        else:
            raise ValueError("'text_pos' can be either 'right' or 'left'. "
                + f"Instead {text_pos} was passed")

        plt.text(left_side, 0.9, f'Mean = {mean}{text_units}', 
            fontsize=14, transform=ax.transAxes)
        plt.text(left_side, 0.8, f'1-Sigma = {stdv}{text_units}', 
            fontsize=14, transform=ax.transAxes)

        plt.xlabel(f'{xlabel}{axis_units}')
        plt.ylabel('Pixels') 
        plt.title(title)
        if save_plot:
            plt.savefig(save_path)


    def plot_pixel_map(self, value_label, values=None, cb_label='', vmin=None, 
        vmax=None, title=None, save_plot=True, plot_ext='.pdf', plot_dir='',
        plot_subdir=''):
        '''
        Construct a heatmap of counts across the detector using matplotlib.

        Arguments:
            value_label: str
                A short label denoting what data is supplied in 'values'.
                The strings 'Gain', 'Count', and 'FWHM', if supplied, will
                trigger some presets regarding file name, plot title, and 
                plot label formatting.

        Keyword Arguments:
            values: 2D array
                A array of numbers.
            cb_label: str
                This string becomes the color bar label. If the empty string,
                the color bar label is chosen based on 'value_label'.
                (default: '')
            vmin: float
                Passed directly to plt.imshow.
                (default: None)
            vmax: float
                Passed directly to plt.imshow.
                (default: None)
            title: str
                The figure title. If None, a title is generated using the
                'title' method. If an empty string is passed, no title
                is shown.
                (default: None)
            save_plot: bool
                If True, saves the plot to a file.
            plot_dir: str
                The directory to which the file will be saved, overriding any
                path specified in the 'save_dir' attribute. If an empty string,
                will default to the attribute 'save_dir'.
                If the string passed to 'save_dir' has an empty pair of curly 
                braces '{}', they will be replaced by the detector ID 
                'self.detector'. For example, if self.detector == 'H100' and 
                save_dir == 'figures/{}/pixels', then the directory that 
                'save_path' points to is 'figures/H100/pixels'.
                (default: '')
            plot_subdir: str
                A path to a sub-directory of 'save_dir' to which the file will
                be saved. Empty curly braces '{}' are formatted the same way
                as in 'save_dir'. 
                (default: '')
        '''
        # Generate a save path, if needed.
        if save_plot:
            description = (value_label.lower() + '_map').replace(' ', '_')
            save_path = self.construct_path('plot', ext=plot_ext, 
                description=description, save_dir=plot_dir, subdir=plot_subdir)

        # Constructing the plot title, if none supplied
        if title is None:
            plot_type = f'{value_label} Map'
            title = self.title(plot_type)

        # Set the color bar label and 'values', if not supplied
        if 'gain' in value_label.lower():
            if not cb_label: 
                cb_label = 'Gain (eV/channel)'
            if values is None: 
                values = self.gain

        elif 'count' in value_label.lower():
            if not cb_label: 
                cb_label = 'Counts'
            if values is None: 
                values = self.count_map

        elif 'fwhm' in value_label.lower():
            if not cb_label: 
                cb_label = 'FWHM (keV)'
            if values is None: 
                values = self.fwhm_map

        elif 'leak' in value_label.lower():
            if not cb_label:
                cb_label = 'Leakage Current (pA)'
            if values is None:
                raise ValueError('Must manually supply data for leakage '
                    + 'current. No class attributes store this data.')
                
        else: 
            if not cb_label: 
                cb_label = value_label

        # Formatting the figure
        fig = plt.figure()
        current_cmap = mpl.cm.get_cmap('inferno')
        current_cmap.set_bad(color='gray')
        # The 'extent' kwarg is necessary to make axes flush to the image.
        plt.imshow(values, vmin=vmin, vmax=vmax, extent=(0, 32, 0 , 32),
            cmap=current_cmap)
        c = plt.colorbar()
        c.set_label(cb_label, labelpad=10)

        ticks = np.arange(0, 36, 8)
        plt.xticks(ticks)
        plt.yticks(ticks)

        plt.title(title)

        if save_plot:
            plt.savefig(save_path)


class Noise(Experiment):
    '''
    A class containing important experiment parameters with methods to supply
    data analysis functions for noise data.

    Public attributes:
        datapath: str
            A path to the noise data.
        detector: str
            The detector ID.
        voltage: str:
            The bias voltage in Volts.
        temp: str
            The temperature in degrees Celsius.
        pos: int
            The detector position.
        save_dir: str
            A default directory to save file outputs to from this instance's 
            methods. Method arguments let one choose a subdirectory of this 
            path, or override it altogether.

            If the string passed to 'save_dir' has an empty pair of curly 
            braces '{}', they will be replaced by the detector ID 
            'self.detector'. For example, if self.detector == 'H100' and 
            save_dir == 'figures/{}/pixels', then the directory that 
            'save_path' points to is 'figures/H100/pixels'.
            (default: '')

        gain: 32 x 32 numpy.ndarray
            Pixel-by-pixel gain data for the detector. This can be supplied
            after initialization though the 'gain' attribute. Do not supply
            a dummy value here if no gain is available. The methods of this
            class take care of that.
        etc: str
            Other important information to append to created files's names.
        count_map: 2D numpy.ndarray
            A 32 x 32 array with the number of events collected during the 
            noise test at each corresponding pixel.
            (initialized to None)

    Private attributes:
        _fwhm_map: 2D numpy.ndarray
            A 32 x 32 array with the fwhm of the gaussian fit to the noise
            data collected at the corresponding pixel.
            (initialized to None)
        _gain_corrected: bool
            If True, indicates that the '_fwhm_map' attribute has been gain-
            corrected. If False, it has not. If None, then the '_fwhm_data'
            attribute should not have been initialized yet.
            (initialized to None)
    '''
<<<<<<< HEAD
    def __init__(self, datapath, detector, voltage, temp, pos, gain=None, 
        etc=''):
=======
    def __init__(self, filepath, detector, voltage, temp, pos=0, gain=None, 
        data_dir='', plot_dir='', save_dir='', etc=''):
>>>>>>> e6b5b14f
        '''
        Initialized an instance of the 'Noise' class.

        Arguments:
            datapath: str
                A path to the noise data.
            detector: str
                The detector ID.
            voltage: str:
                The bias voltage in Volts.
            temp: str
                The temperature in degrees Celsius.

        Keyword arguments:
            pos: int
                The detector position.
                (default: 0)
            gain: 32 x 32 numpy.ndarray
                Pixel-by-pixel gain data for the detector. This can be supplied
                after initialization though the 'gain' attribute. Do not supply
                a dummy value here if no gain is available. The methods of this
                class take care of that.
                (default: None)
            data_dir: str
                The default directory to which processed data files are saved.
                If supplied, this overrides the 'save_dir' kwarg, and uses the
                same formatting. If an empty string, defaults to 'save_dir'.
                (default: '')
            plot_dir: str
                The default directory to which plot files are saved. If 
                supplied, this overrides the 'save_dir' kwarg, and uses the
                same formatting. If an empty string, defaults to 'save_dir'.
                (default: '')
            save_dir: str
                A default directory to save file outputs to from this 
                instance's  methods. Method arguments let one choose a 
                subdirectory of this path, or override it altogether.

                If the string passed to 'save_dir' has an empty pair of curly 
                braces '{}', they will be replaced by the detector ID 
                'self.detector'. For example, if self.detector == 'H100' and 
                save_dir == 'figures/{}/pixels', then the directory that 
                'save_path' points to is 'figures/H100/pixels'.
                (default: '')
            etc: str
                Other important information to append to created files's names.
        '''
        
        temp = str(temp)
        voltage = str(voltage)

        # Remove any unit symbols from voltage and temperature
        temp = temp.translate(self.numericize)
        voltage = voltage.translate(self.numericize)

        # If gain is supplied, make sure it's a 32 x 32 array
        if gain is not None and gain.shape != (32, 32):
            raise ValueError("'gain' should be a 32 x 32 array. Instead an "
                + f"array of shape {gain.shape} was passed.")

        # Initialize '_gain_corrected' to None. This will be set to True or 
        # False when 'noise_map' is called, denoting whether the attribute
        # 'fwhm_map' is corrected for gain.
        self._gain_corrected = None
        self.gain = gain
        self._fwhm_map = None
        self.count_map = None

        self.datapath = datapath
        self.detector = detector
        self.temp = temp
        self.voltage = voltage
        self.pos = int(pos)
        self.etc = etc

        self._set_save_dir(save_dir)
        self._set_save_dir(plot_dir, save_type='plot')
        self._set_save_dir(data_dir, save_type='data')

    #
    # Small helper methods and such: 'title', 'load_fwhm_map', 'set_fwhm_map', 
    # 'get_fwhm_map', and 'get_gain_corrected'.
    #


    def title(self, plot):
        '''
        Returns a plot title based on the instance's attributes and the 
        type of plot. 'plot' is a str indicating the type of plot.
        '''
        temp = r'$' + self.temp + r'^{\circ}$C'
        voltage = r'$' + self.voltage + r'$ V'

        title = f'Noise {self.detector} {plot} ({voltage}, {temp})'

        if self.etc:
            title += f' -- {self.etc}'

        return title


    def load_fwhm_map(self, fwhm_map, gain_corrected=None):
        '''
        Sets the '_fwhm_map' and '_gain_corrected' attributes of this 
        instance based on a path to the fwhm map data file.

        Arguments:
            fwhm_map: str
                A path to an ascii file containing FWHM map data.

        Keyword Arguments:
            gain_corrected: bool
                If True, indicated that the supplied FWHM data was gain 
                corrected and is in units of keV. If False, then the data
                should still be in units of channels. If None, then the 
                value will be determined by the path (specifically
                whether the phrase 'nogain' is in the file name).
        '''
        # If 'gain_corrected' specified, set its value based on the 
        # path 'fwhm_map'.
        if gain_corrected is None:
            gain_corrected = 'nogain' not in fwhm_map
            if 'gain' not in fwhm_map:
                raise Exception('Could not determine from the file name '
                    + 'whether the FWHM map was corrected for gain. Please'
                    + "enter an appropriate value for 'gain_corrected'.")

        if type(gain_corrected) != bool:
            raise TypeError("'gain_corrected must be type 'bool'. Type "
                + f"{type(gain_corrected)} was given.")
 
        self._gain_corrected = gain_corrected

        fwhm_map = np.loadtxt(fwhm_map)

        if fwhm_map.shape != (32, 32):
            raise ValueError("'fwhm_map' should reference a 32 x 32 array."
                + f"Instead an array of shape {fwhm_map.shape} was given.")

        # Mask large values, taking into account whether fwhm is in units
        # of channels or of keV.
        if gain_corrected:
            fwhm_map = np.ma.masked_where(fwhm_map > 5, fwhm_map)
        else:
            fwhm_map = np.ma.masked_where(fwhm_map > 400, fwhm_map)

        self._fwhm_map = fwhm_map


    def set_fwhm_map(self, fwhm_map, gain_corrected):
        '''
        Sets the '_fwhm_map' and '_gain_corrected' attributes of this 
        instance using a numpy.ndarray object containing the data and 
        user input for whether it is gain corrected.

        Arguments:
            fwhm_map: numpy.ndarray
                A 2D numpy array containing FWHM map data.
            gain_corrected: bool
                If True, indicated that the supplied FWHM data was gain 
                corrected and is in units of keV. If False, then the data
                should still be in units of channels.
        '''
        if type(gain_corrected) != bool:
            raise TypeError("'gain_corrected must be type 'bool'. Type "
                + f"{type(gain_corrected)} was given.")

        self._gain_corrected = gain_corrected

        if fwhm_map.shape != (32, 32):
            raise ValueError("'fwhm_map' should be a 32 x 32 array."
                + f"Instead an array of shape {fwhm_map.shape} was given.")

        # Mask large values, taking into account whether fwhm is in units
        # of channels or of keV.
        if gain_corrected:
            fwhm_map = np.ma.masked_where(fwhm_map > 5, fwhm_map)
        else:
            fwhm_map = np.ma.masked_where(fwhm_map > 400, fwhm_map)

        self._fwhm_map = fwhm_map


    def get_fwhm_map(self):
        '''Returns a copy of the private attribute '_fwhm_map'.'''
        return self._fwhm_map


    def get_gain_corrected(self):
        '''Returns a copy of the private attribute '_gain_corrected'.'''
        return self._gain_corrected


    #
    # Heavy lifting data analysis method: 'noise_map'
    #

    def gen_noise_maps(self, gain=None, save_plot=True, plot_dir='', 
        plot_subdir='',plot_ext='.pdf', save_data=True, data_dir='', 
        data_subdir='', data_ext='.txt'):
        '''
        Calculates the noise FWHM for each pixel and generates a noise count
        map. Also plots a noise spectrum for each pixel.

        Keyword Arguments:
            gain: 2D numpy.ndarray
                A 32 x 32 array of floats. Each entry represents its  
                respective pixel's gain, where channels * gain = energy. If 
                None, defaults to the array in 'self.gain'.
                (default: None)
            save_plot: bool
                If true, plots and energy spectrum for each pixel and saves
                the figure.
                (default: True)
            plot_dir: str
                The directory to which the file will be saved, overriding any
                path specified in the 'save_dir' attribute. If an empty string,
                will default to the attribute 'save_dir'.
                If the string passed to 'plot_dir' has an empty pair of curly 
                braces '{}', they will be replaced by the detector ID 
                'self.detector'. For example, if self.detector == 'H100' and 
                plot_dir == 'figures/{}/pixels', then the directory that 
                'save_path' points to is 'figures/H100/pixels'.
                (default: '')
            plot_subdir: str
                A path to a sub-directory of 'plot_dir' to which the file will
                be saved. Empty curly braces '{}' are formatted the same way
                as in 'plot_dir'. 
                (default: '')
            plot_ext: str
                The file name extension for the plot file.
                (default: '.pdf')  
            save_data: bool 
                If True, saves gain data as an ascii file.
                (default: True)
            data_dir: str
                The directory to which the file will be saved, overriding any
                path specified in the 'save_dir' attribute. If an empty string,
                will default to the attribute 'save_dir'.
                If the string passed to 'data_dir' has an empty pair of curly 
                braces '{}', they will be replaced by the detector ID 
                'self.detector'. For example, if self.detector == 'H100' and 
                data_dir == 'figures/{}/pixels', then the directory that 
                'save_path' points to is 'figures/H100/pixels'.
                (default: '')
            data_subdir: str
                A path to a sub-directory of 'data_dir' to which the file will
                be saved. Empty curly braces '{}' are formatted the same way
                as in 'data_dir'. 
                (default: '')
            data_ext: str
                The file name extension for the gain file. 
                (default: '.txt')

        Return: tuple(numpy.ndarray, numpy.ndarray)
            fwhm_map: 2D numpy.ndarray
                A 32 x 32 array with the fwhm of the gaussian fit to the noise
                data collected at the corresponding pixel.
            count_map: 2D numpy.ndarray
                A 32 x 32 array with the number of events collected during the 
                noise test at each corresponding pixel.
        '''
        # 'etc' and 'etc_plot' will be appended to file names, denoting  
        # whether data/plots were gain-corrected.
        gain_bool = (self.gain is not None) or (gain is not None)
        if gain_bool:
            etc = 'gain'
        else:
            etc = 'nogain'

        # 'etc_plot' will be formatted to have pixel coordinates, since a
        # spectrum is plotted for each pixel.
        etc_plot = etc + '_x{}_y{}'

        # Generating the save paths, if needed.
        if save_data:
            fwhm_path = self.construct_path('data', ext=data_ext, 
                save_dir=data_dir, subdir=data_subdir, description='fwhm_data',
                etc=etc)
            count_path = self.construct_path('data', ext=data_ext, 
                save_dir=data_dir, subdir=data_subdir, 
                description='count_data', etc=etc)

        if save_plot:
            plot_path = self.construct_path('plot', save_dir=plot_dir, 
                etc=etc_plot, subdir=plot_subdir, description='pix_spectrum', 
                ext=plot_ext)

        # Get data from noise FITS file
        with fits.open(self.datapath) as file:
            data = file[1].data

        if not gain_bool:
            gain = np.ones((32, 32))
        # If gain data is not passed directly as a parameter, but is an 
        # attribute of self, use the attribute's gain data.
        elif gain is None:
            gain = self.gain

        # 'start' and 'end' denote the indices between which 'data['TEMP']'
        # takes on a resonable value and the detector position is the desired 
        # position. start is the first index with a temperature greater than 
        # -20 C, and end is the last such index.
        mask = np.multiply((data['DET_ID'] == self.pos), (data['TEMP'] > -20))
        start = np.argmax(mask)
        end = len(mask) - np.argmax(mask[::-1])
        del mask

        maxchannel = 1000
        bins = np.arange(-maxchannel, maxchannel)

        # Generate 'chan_map', a nested list representing a 33 x 33 array of 
        # list, each of which contains all the trigger readings for its 
        # corresponding pixel.
        chan_map = [[[] for col in range(33)] for row in range(33)]
        # Iterating through pixels
        for col in range(32):
            RAWXmask = np.array(data['RAWX'][start:end]) == col
            for row in range(32):
                RAWYmask = np.array(data['RAWY'][start:end]) == row
                # Storing all readings for the current pixel in 'pulses'.
                inds = np.nonzero(np.multiply(RAWXmask, RAWYmask))
                pulses = data.field('PH_RAW')[inds]
                for idx, pulse in enumerate(pulses):
                    # If this pulse was triggered by the experiment (by a 
                    # 'micro pulse'), then add the pulse data for the 3 x 3
                    # pixel grid centered on the triggered pixel to the 
                    # corresponding indices of 'chan_map'.
                    if data['UP'][idx]:
                        for i in range(9):
                            mapcol = col + (i % 3) - 1
                            maprow = row + (i // 3) - 1
                            chan_map[maprow][mapcol].append(pulse[i])

        del data, mapcol, maprow, pulses, inds, RAWYmask, RAWXmask

        # Generate a count map of micropulse-triggered events from 'chan_map'.
        count_map = np.array(
            [[len(chan_map[j][i]) for i in range(32)] for j in range(32)])
        self.count_map = count_map
       
        # Generate a fwhm map of noise, and plot the gaussian fit to each 
        # pixel's spectrum.
        fwhm_map = np.full((32, 32), np.nan)
        # Iterate through pixels
        for row in range(32):
            for col in range(32):
                # If there were events at this pixel, bin them by channel
                if chan_map[row][col]:
                    # Binning events by channel
                    spectrum, edges = np.histogram(chan_map[row][col], 
                        bins=bins, range=(-maxchannel, maxchannel))

                    # Fitting the noise peak at/near zero channels
                    fit_channels = edges[:-1]
                    g_init = models.Gaussian1D(amplitude=np.max(spectrum), 
                        mean=0, stddev=75)
                    fit_g = fitting.LevMarLSQFitter()
                    g = fit_g(g_init, fit_channels, spectrum)

                    # Recording the gain-corrected FWHM data for this pixel
                    # in fwhm_map.
                    fwhm_map[row][col] = g.fwhm * gain[row][col]
                    if save_plot:
                        plt.hist(np.multiply(
                                chan_map[row][col], gain[row][col]),
                            bins=np.multiply(bins, gain[row][col]), 
                            range=(-maxchannel * gain[row][col], 
                                    maxchannel * gain[row][col]), 
                            histtype='stepfilled')

                        plt.plot(np.multiply(fit_channels, gain[row][col]), 
                            g(fit_channels))

                        plt.ylabel('Counts')
                        if gain_bool:
                            plt.xlabel('Energy (keV)')
                        else:
                            plt.xlabel('Channel')

                        plt.tight_layout()
                        plt.savefig(plot_path.format(row, col))
                        plt.close()
        

        # Mask large values, taking into account whether fwhm is in units
        # of channels or of keV.
        if gain_bool:
            fwhm_map = np.ma.masked_where(fwhm_map > 5, fwhm_map)
        else:
            fwhm_map = np.ma.masked_where(fwhm_map > 400, fwhm_map)

        self._fwhm_map = fwhm_map
        # Set '_gain_corrected' way down here to make sure the 'fwhm_map'
        # attribute was successfully set.
        self._gain_corrected = gain_bool

        if save_data:
            np.savetxt(fwhm_path, fwhm_map)
            np.savetxt(count_path, count_map)

        return fwhm_map, count_map


class Leakage(Experiment):
    '''
    A class containing important experiment parameters with methods to supply
    data analysis functions for noise data.

    Public attributes:
        datapath: str
            A path to the noise data.
        detector: str
            The detector ID.
        temp: str
            The temperature in degrees Celsius.
        pos: int
            The detector position.
        voltages: 1D array-like of numbers:
            The bias voltages in Volts.
        etc: str
            Other important information to append to created files's names.
    '''
    def __init__(self, datapath, detector, temps, cp_voltages, n_voltages,
        pos, etc=''):
        '''
        Initialized an instance of the 'Noise' class.

        Arguments:
            datapath: str
                A path to the noise data.
            detector: str
                The detector ID.
            pos: int
                The detector position.
            temps: set of numbers
                The temperatures in degrees Celsius.
            cp_voltages: set or array-like of numbers:
                The bias voltages in volts used for testing in 
                charge-pump mode.
            n_voltages: set or array-like of numbers:
                The bias voltages in volts used for testing in 
                normal mode.

        Keyword arguments:
            etc: str
                Other important information to append to created files's names.
        '''
        # Remove any unit symbols from temperature
        temp = str(temp)
        numericize = str.maketrans('', '', string.ascii_letters)
        temp = temp.translate(numericize)

        # Convert temperatures and voltages to sets to avoid repeats
        temps = set(temps)
        cp_voltages = set(cp_voltages)
        n_voltages = set(n_voltages)

        self.datapath = datapath
        self.detector = detector
        self.temps = temps
        self.cp_voltages = cp_voltages
        self.n_voltages = n_voltages
        self.all_voltages = cp_voltages | n_voltages
        self.pos = int(pos)
        self.etc = etc

    #
    # Small helper method: 'title'.
    #

    def title(self, plot, temp=None, voltage=None):
        '''
        Returns a plot title based on the instance's attributes and the 
        type of plot. 'plot' is a str indicating the type of plot.
        '''
        # Formatting the temperature and voltage conditions in the title,
        # if specified.
        conditions = ''
        if temp is not None:
            temp = r'$' + temp + r'^{\circ}$C'
            conditions += f'({temp}'
        if voltage is not None:
            voltage = r'$' + voltage + r' V$'
            conditions += f', {voltage}'
        if conditions:
            conditions += ')'

        title = f'{self.detector} Leakage Current {plot} {conditions}'.strip()

        if self.etc:
            title += f' -- {self.etc}'

        return title


    #
    # Heavy-lifting data analysis method: 'leakage'
    #

    def leakage(self, save_data=True, data_dir='', data_ext='.csv',
        save_plot=True, plot_dir='', plot_ext='.pdf'):
        '''
        TODO
        '''
        # Generating a save path, if necessary
        if save_data:
            data_path = self.construct_path(description='leak_stats', 
                ext=data_ext, save_dir=data_dir)
        if save_plot:
            hist_path = self.construct_path(description='leak_hist',
                ext=plot_ext, save_dir=plot_dir)

        # This dict will form a pandas DataFrame.
        self._table = {
            'mode'    : [], # Can be 'CP' or 'N' (charge-pump or normal)
            'voltage' : [], # The bias voltage in volts
            'temp'    : [], # The temperature in Celsius
            'mean'    : [], # The mean leakage current across the pixels
            'stddev'  : [], # The corresponding standard deviation
            'outliers': []  # Number of outlier pixels
        }

        # Sets 'filename' to the last directory in 'self.datapath'.
        filename = os.path.basename(self.datapath)

        # 'start' and 'end' define the indices of the pixels at the given 
        # detector position are.
        self._start = -1024 * (1 + self.pos)
        self._end = start + 1024

        # Iterate through temperatures
        for temp in self.temps:
            # First, construct maps 'cp_zero' and 'n_zero' of the leakage 
            # current at bias voltage of zero as a control.
            cp_data = asciio.read(f'{self.datapath}/{filename}_{temp}.C0V.txt')
            n_data = asciio.read(f'{self.datapath}/{filename}_{temp}.N0V.txt')
            cp_zero = np.zeros((32, 32))
            n_zero = np.zeros((32, 32))

            for i in range(start, end):
                # Pixel coordinates in charge pump mode
                cp_col = cp_data.field('col4')[i]
                cp_row = cp_data.field('col5')[i]
                # Pixel coordinates in normal mode
                n_col = n_data.field('col4')[i]
                n_row = n_data.field('col5')[i]
                # Leakage at this pixel in each mode.
                cp_zero[cp_row, cp_col] = cp_data.field('col6')[i]
                n_zero[n_row, n_col] = n_data.field('col6')[i]

            # Iterating though non-zero bias voltages
            for voltage in self.all_voltages:
                # If we tested this voltage using charge-pump mode,
                # construct a map of the leakage current appropriately.
                if voltage in self.cp_voltages:
                    # Read in the data file for the current voltage and 
                    # temperature in CP mode.
                    self._data = asciio.read(
                        f'{self.datapath}/{filename}_{temp}.C{voltage}V.txt')
                    # Process raw data
                    leak_map = self._process_leakage_data('CP', temp, voltage)
                    # Plot leakage current map
                    self.pixel_map('Leakage CP', leak_map)
                           
                # If we tested this voltage using normal mode,
                # construct a map of the leakage current appropriately.
                if voltage in self.n_voltages:
                    # Read in the data file for the current voltage and 
                    # temperature in CP mode.
                    self._data = asciio.read(
                        f'{self.datapath}/{filename}_{temp}.N{voltage}V.txt')
                    # Process raw data
                    leak_map = self._process_leakage_data('N', temp, voltage)
                    # Plot leakage current map
                    self.pixel_map('Leakage N', leak_map)


        self.leakage_stats = pd.DataFrame(self._table)

        # Deleting temporary private attributes.
        del self._table, self._start, self._end, self._data

        if save_data:
            self.leakage_stats.to_csv(save_path)

        return self.leakage_stats


    def _process_leakage_data(self, mode, temp, voltage):
        '''
        Helper function for 'leakage'. Parameters that correspond
        to columns of the table generated are passed to this function
        as arguments. Other parameters are passed using temporary private
        attributes of this instance generated in the 'leakage' method.
        '''
        leak_map = np.zeros((32, 32))

        # Set a conversion constant based on the mode in which the data
        # was taken. 
        if mode == 'CP':
            const = 1.7e3 / 3000
        elif mode == 'N':
            const = 1.7e3 / 150

        # Generating a leakage current map at the current voltage,
        # realtive to what we had at 0V.
        for i in range(self._start, self._end):
            col = self._data.field('col4')[i]
            row = self._data.field('col5')[i]
            leak_map[row, col] = (data.field('col6')[i] 
                - cp_zero[row, col]) * const

        masked_map = np.ma.masked_where(leak_map > 100, leak_map)

        # 'outliers' in the number of pixels whose leakage 
        # currents are 5 standard deviations from the mean.
        outliers = np.sum(np.absolute(
            leak_map - np.mean(leak_map)
            )) > 5 * np.std(leak_map)

        # Record the data
        table['mode'].append(mode)
        table['voltage'].append(voltage)
        table['temp'].append(temp)
        table['mean'].append(np.mean(masked_map))
        table['stddev'].append(np.std(masked_map))
        table['outliers'].append(outliers)

        return masked_map


class GammaFlood(Experiment):
    '''
    A class containing important experiment parameters with methods to supply
    data analysis functions for gamma flood data.

    Public attributes:
        datapath: str
            Path to gamma flood data. Should be a FITS file. Used to access
            data and to construct new file names.
        detector: str
            The detector ID.
        source: str
            The X-ray source. Should correspond to the 'source' attribute 
            of a 'Line' object. A dict of instantiated Line objects can be 
            accessed by 'gamma.Line.lines'
        voltage: str
            Bias voltage in Volts
        temp: str
            Temperature of the detector in degrees Celsius
        etc: str
            Any other important information to include
        save_dir: str
            A default directory to save file outputs to from this instance's 
            methods. Method arguments let one choose a subdirectory of this 
            path, or override it altogether.

            If the string passed to 'save_dir' has an empty pair of curly 
            braces '{}', they will be replaced by the detector ID 
            'self.detector'. For example, if self.detector == 'H100' and 
            save_dir == 'figures/{}/pixels', then the directory that 
            'save_path' points to is 'figures/H100/pixels'.
            (default: '')

        count_map: 2D numpy.ndarray
            A 32 x 32 array of floats. Each entry represents the number of
            counts read by the detector pixel at the corresponding index.
            (initialized to None)
        gain: 2D numpy.ndarray
            A 32 x 32 array of floats. Each entry represents its  
            respective pixel's gain, where channels * gain = energy.
            (initialized to None)
        spectrum: 2D numpy.ndarray
            This array represents a histogram wrt the energy of an event.
            spectrum[0] is a 1D array of counts in each bin, and  
            spectrum[1] is a 1D array of the middle enegies of each bin in 
            keV. E.g., if the ith bin counted events between 2 keV and 4 
            keV, then the value of spectrum[1, i] is 3. If None, defaults
            to the value stored in self.spectrum.
            (initialized to None)
    '''
<<<<<<< HEAD
    def __init__(self, datapath, detector, source, voltage, temp, etc=''):
=======
    def __init__(self, filepath, detector, source, voltage, temp, 
        data_dir='', plot_dir='', save_dir='', etc=''):
>>>>>>> e6b5b14f
        '''
        Initializes an instance of the 'GammaFlood' class.

        Arguments:
            datapath: str
                Path to gamma flood data. Should be a FITS file. Used to access
                data and to construct new file names.
            detector: str
                The detector ID.
            source: str
                The X-ray source. Should correspond to the 'source' attribute 
                of a 'Line' object. A dict of instantiated Line objects can be 
                accessed by 'gamma.Line.lines'
            voltage: str
                Bias voltage in Volts
            temp: str
                Temperature of the detector in degrees Celsius


        Keyword Arguments:
            data_dir: str
                The default directory to which processed data files are saved.
                If supplied, this overrides the 'save_dir' kwarg, and uses the
                same formatting. If an empty string, defaults to 'save_dir'.
                (default: '')
            plot_dir: str
                The default directory to which plot files are saved. If 
                supplied, this overrides the 'save_dir' kwarg, and uses the
                same formatting. If an empty string, defaults to 'save_dir'.
                (default: '')
            save_dir: str
                A default directory to save file outputs to from this 
                instance's  methods. Method arguments let one choose a 
                subdirectory of this path, or override it altogether.

                If the string passed to 'save_dir' has an empty pair of curly 
                braces '{}', they will be replaced by the detector ID 
                'self.detector'. For example, if self.detector == 'H100' and 
                save_dir == 'figures/{}/pixels', then the directory that 
                'save_path' points to is 'figures/H100/pixels'.
                (default: '')
            etc: str
                Any other important information to include
        '''
        # Check that the source corresponds to a Line object.
        if source not in Line.lines:
            raise KeyError(f'''
                There is no Line object corresponing to the source 
                {self.source}. Print 'gamma.Line.lines.keys() for a list of 
                valid 'source' values, or call 'help(Line)' to see how to 
                define a new Line object.''')

        voltage = str(voltage)
        temp = str(temp)

        # Remove any unit symbols from voltage and temperature
        voltage = voltage.translate(self.numericize)
        temp = temp.translate(self.numericize)

        # Initialize data-based attributes to 'None'
        self.count_map = None
        self.gain = None
        self.spectrum = None

        # Set user-supplied attributes
        self.datapath = datapath
        self.detector = detector
        self.source = source
        self.voltage = voltage
        self.temp = temp
        self.etc = etc

        self._set_save_dir(save_dir)
        self._set_save_dir(plot_dir, save_type='plot')
        self._set_save_dir(data_dir, save_type='data')


    # Defining 'Line' instances for Am241 and Co57. Co57's 'chan_low' and 
    # 'chan_high' attributes have not been tested.
    am = Line('Am241', 59.54, chan_low=3000, chan_high=6000)
    co = Line('Co57', 122.06, chan_low=5000, chan_high=8000)


    #
    # Small helper methods: 'line' and 'title'.
    #

    def line(self):
        '''Returns the 'Line' instance to which 'self.source' corresponds.'''
        try:
            return Line.lines[self.source]
        except KeyError:
            raise KeyError(f'''
                There is no Line object corresponing to the source 
                {self.source}. Call 'help(Line)' to see how to define a new
                Line object.''')


    def title(self, plot):
        '''
        Returns a plot title based on the instance's attributes and the 
        type of plot. 'plot' is a str indicating the type of plot.
        '''
        temp = r'$' + self.temp + r'^{\circ}$C'
        voltage = r'$' + self.voltage + r'$ V'

        title = r'$\gamma$ Flood '\
        + f'{self.detector} {self.source} {plot} ({voltage}, {temp})'

        if self.etc:
            title += f' -- {self.etc}'

        return title

    #
    # Heavy-lifting data analysis methods: 'count_map', 'quick_gain',
    # and 'get_spectrum'.
    #

    def gen_count_map(self, mask_PH=True, mask_STIM=True, 
        mask_sigma_below=None,mask_sigma_above=None, 
        save_data=True, data_ext='.txt', data_dir='', data_subdir=''):
        '''
        Generates event count data for each pixel for raw gamma flood data.

        Keyword Arguments:
            mask_PH: bool
                If True, non-positive pulse heights will not be counted 
                as counts.
                (default: True)
            mask_STIM: bool
                If True, stimulated events will no be counted as counts.
                (default: True)
            mask_sigma_above: int or float
                If a pixel has counts this many standard deviations above
                the mean, it will be masked in the output. If None, no 
                pixels will be masked on this basis.
                (default: None)
            mask_sigma_below: int or float
                If a pixel has counts this many standard deviations below
                the mean, it will be masked in the output. If None, no 
                pixels will be masked on this basis.
                (default: None)
            save_data: bool 
                If True, saves count_map as an ascii file.
                (default: True)
            data_dir: str
                The directory to which the file will be saved, overriding any
                path specified in the 'data_dir' attribute. If an empty string,
                will default to the 'data_dir' attribute.
                If the string passed to 'data_dir' has an empty pair of curly 
                braces '{}', they will be replaced by the detector ID 
                'self.detector'. For example, if self.detector == 'H100' and 
                data_dir == 'figures/{}/pixels', then then the directory to 
                which the data is saved is 'figures/H100/pixels'.
                (default: '')
            data_subdir: str
                A path to a sub-directory of 'data_dir' to which the file will
                be saved. Empty curly braces '{}' are formatted the same way
                as in 'data_dir'. 
                (default: '')
            data_ext: str
                The file name extension for the count_map file. 
                (default: '.txt')

        Return:
            count_map: 2D numpy.ndarray
                A 32 x 32 array of floats. Each entry represents the number of
                counts read by the detector pixel at the corresponding index.
        '''
        # Generating the save path, if needed.
        if save_data:
            save_path = self.construct_path('data', ext=data_ext, 
                save_dir=data_dir, description='count_data', 
                subdir=data_subdir)

        # Type check the 'mask_sigma_above' and 'mask_sigma_below' arguments
        # since they'll throw exceptions after the bulk of the computation time
        if not (mask_sigma_below is None
            or type(mask_sigma_below) == int
            or type(mask_sigma_below) == float):
            raise TypeError("'mask_sigma_below' must be 'int' or 'float'. A "
                + f"value of type {type(mask_sigma_below)} was passed.")

        if not (mask_sigma_above is None
            or type(mask_sigma_above) == int
            or type(mask_sigma_above) == float):
            raise TypeError("'mask_sigma_above' must be 'int' or 'float'. A "
                + f"value of type {type(mask_sigma_above)} was passed.")


        # Get data from gamma flood FITS file
        with fits.open(self.datapath) as file:
            data = file[1].data

        # The masks ('mask', 'PHmask', 'STIMmask', and 'TOTmask') below show 
        # 'True' or '1' for valid/desired data points, and 'False' or '0' 
        # otherwise. Note that this is the reverse of numpy's convention for 
        # masking arrays.

        # 'start' and 'end' denote the indices between which 'data['TEMP']'
        # takes on a resonable value. start is the first index with a 
        # temperature greater than -20 C, and end is the last such index.
        mask = data['TEMP'] > -20
        start = np.argmax(mask)
        end = len(mask) - np.argmax(mask[::-1])
        del mask

        # Initializing some mask arrays
        mask_size = data['PH'][start:end].shape
        PHmask = np.ones(mask_size)
        STIMmask = np.ones(mask_size)

        # Masking out non-positive pulse heights
<<<<<<< HEAD
        PHmask = 0 < np.array(data['PH'][start:end])
        # Masking out artificially stimulated events
        STIMmask = np.array(data['STIM'][start:end]) == 0
=======
        if mask_PH:
            PHmask = 0 < np.array(data['PH'][start:end])
        # Masking out artificially stimulated events
        if mask_STIM:
            STIMmask = np.array(data['STIM'][start:end]) == 0
>>>>>>> e6b5b14f
        # Combining the above masks
        TOTmask = np.multiply(PHmask, STIMmask)

        # Generate the count_map from event data
        count_map = np.zeros((32, 32))

<<<<<<< HEAD
        for i in range(32):
            RAWXmask = np.array(data['RAWX'][start:end]) == i
            for j in range(32):
                RAWYmask = np.array(data['RAWY'][start:end]) == j
                count_map[i, j] = np.sum(np.multiply(
=======

        for col in range(32):
            RAWXmask = np.array(data['RAWX'][start:end]) == col
            for row in range(32):
                RAWYmask = np.array(data['RAWY'][start:end]) == row
                count_map[col, row] = np.sum(np.multiply(
>>>>>>> e6b5b14f
                    TOTmask, np.multiply(RAWXmask, RAWYmask)))

        # Masking pixels that were turned off, before calculating
        # the rest of the masks (otherwise they'll skew mean and stddev)
        count_map = np.ma.masked_values(count_map, 0.0)

        # Masking pixels whose counts are too many standard deviations
        # away from mean.
        if mask_sigma_above is not None:
            mask_value = np.mean(count_map)\
                + (np.std(count_map) * mask_sigma_above)
            count_map = np.ma.masked_greater(count_map, mask_value)

        if mask_sigma_below is not None:
            mask_value_below = np.mean(count_map)\
                - (np.std(count_map) * mask_sigma_below)
            count_map = np.ma.masked_less(count_map, mask_value)

        # Saves the 'count_map' array as an ascii file.
        if save_data:
            np.savetxt(save_path, count_map)

        count_map = np.ma.masked_values(count_map, 0.0)

        # Storing count data in our 'GammaFlood' instance
        self.count_map = count_map

        return count_map


    def gen_quick_gain(self, line=None, fit_low=100, fit_high=200, 
        save_plot=True, plot_dir='', plot_subdir='', plot_ext='.pdf', 
        save_data=True, data_dir='', data_subdir='', data_ext='.txt'):
        '''
        Generates gain correction data from the raw gamma flood event data.
        Currently, the fitting done might fail for sources other than Am241.

        Keyword Arguments:
            line: an instance of Line
                The attributes of 'line' will provide information for fitting.
                If None, defaults to the value referenced by self.line().
                (default: None)
            fit_low: int
                Channels this far below the centroid won't be considered in 
                fitting a gaussian to the spectral peak. Should be smaller 
                than 'fit_high' due to thick low-energy tails.
            fit_high: int
                Channels this far above the centroid won't be considered in 
                fitting a gaussian to the spectral peak.
            save_plot: bool
                If true, plots and energy spectrum for each pixel and saves
                the figure.
                (default: True)
            plot_dir: str
                The directory to which the file will be saved, overriding any
                path specified in the 'plot_dir' attribute. If an empty string,
                will default to the attribute 'plot_dir'.
                If the string passed to 'plot_dir' has an empty pair of curly 
                braces '{}', they will be replaced by the detector ID 
                'self.detector'. For example, if self.detector == 'H100' and 
                plot_dir == 'figures/{}/pixels', then the directory that 
                'save_path' points to is 'figures/H100/pixels'.
                (default: '')
            plot_subdir: str
                A path to a sub-directory of 'plot_dir' to which the file will
                be saved. Empty curly braces '{}' are formatted the same way
                as in 'plot_dir'. 
                (default: '')
            plot_ext: str
                The file name extension for the plot file.
                (default: '.pdf')  
            save_data: bool 
                If True, saves gain data as a .txt file.
                (default: True)
            data_dir: str
                The directory to which the file will be saved, overriding any
                path specified in the 'data_dir' attribute. If an empty string,
                will default to the attribute 'data_dir'.
                If the string passed to 'data_dir' has an empty pair of curly 
                braces '{}', they will be replaced by the detector ID 
                'self.detector'. For example, if self.detector == 'H100' and 
                data_dir == 'figures/{}/pixels', then the directory that 
                'save_path' points to is 'figures/H100/pixels'.
                (default: '')
            data_subdir: str
                A path to a sub-directory of 'data_dir' to which the file will
                be saved. Empty curly braces '{}' are formatted the same way
                as in 'data_dir'. 
                (default: '')
            data_ext: str
                The file name extension for the gain file. 
                (default: '.txt')

        Return:
            gain: 2D numpy.ndarray
                A 32 x 32 array of floats. Each entry represents its  
                respective pixel's gain, where channels * gain = energy.
        '''

        if save_data:
            data_path = self.construct_path('data', ext=data_ext, 
                description='gain_data', save_dir=data_dir, subdir=data_subdir)

        if save_plot:
            plot_path = self.construct_path('plot', description='gain', 
                ext=plot_ext,  save_dir=plot_dir, subdir=plot_subdir)

        # If no line is passed, take it from the GammaFlood instance.
        if line == None:
            line = self.line()

        # Get data from gamma flood FITS file
        with fits.open(self.datapath) as file:
            data = file[1].data

        mask = data['TEMP'] > -20
        start = np.argmax(mask)
        end = len(mask) - np.argmax(mask[::-1])
        del mask

        maxchannel = 10000
        bins = np.arange(1, maxchannel)
        gain = np.zeros((32, 32))

        # Iterating through pixels
<<<<<<< HEAD
        for x in range(32):
            RAWXmask = data.field('RAWX')[start:end] == x
            for y in range(32):
                RAWYmask = data.field('RAWY')[start:end] == y
=======
        for col in range(32):
            RAWXmask = data.field('RAWX')[start:end] == col
            for row in range(32):
                RAWYmask = data.field('RAWY')[start:end] == row

>>>>>>> e6b5b14f
                # Getting peak height in 'channels' for all events for the 
                # current pixel.
                channel = data.field('PH')[start:end][np.nonzero(
                    np.multiply(RAWXmask, RAWYmask))]

                # If there were events at this pixel, fit the strongest peak
                # in the channel spectrum with a Gaussian.
                if len(channel):
                    # 'spectrum' contains counts at each channel
                    spectrum, edges = np.histogram(channel, bins=bins, 
                        range=(0, maxchannel))
                    # 'centroid' is the channel with the most counts in the 
                    # interval between 'line.chan_low' and 'line.chan_high'.
                    centroid = np.argmax(spectrum[line.chan_low:line.chan_high]
                       ) + line.chan_low
                    # Excluding funky tails for the fitting process.
                    fit_channels = np.arange(
                        centroid - fit_low, centroid + fit_high)
                    g_init = models.Gaussian1D(amplitude=spectrum[centroid], 
                        mean=centroid, stddev=75)
                    fit_g = fitting.LevMarLSQFitter()
                    g = fit_g(g_init, fit_channels, spectrum[fit_channels])

                    # If we can determine the covariance matrix (which implies
                    # that the fit succeeded), then calculate this pixel's gain
                    if fit_g.fit_info['param_cov'] is not None:
                        gain[row, col] = line.energy / g.mean
                        # Plot each pixel's spectrum
                        if save_plot:
                            plt.figure()
                            sigma_err = np.diag(fit_g.fit_info['param_cov'])[2]
                            fwhm_err = 2 * np.sqrt(2 * np.log(2)) * sigma_err
                            mean_err = np.diag(fit_g.fit_info['param_cov'])[1]
                            frac_err = np.sqrt(np.square(fwhm_err) 
                                + np.square(g.fwhm * mean_err / g.mean))\
                            / g.mean
                            str_err = str(int(round(
                                frac_err * line.energy * 1000)))
                            str_fwhm = str(int(round(
                                    line.energy * 1000 * g.fwhm / g.mean, 0)))
                            plt.text(
                                maxchannel * 3 / 5, spectrum[centroid] * 3 / 5,
                                r'$\mathrm{FWHM}=$' + str_fwhm + r'$\pm$' 
                                + str_err + ' eV', fontsize=13
                            )

                            plt.hist(
                                np.multiply(channel, gain[row, col]), 
                                bins=np.multiply(bins, gain[row, col]),
                                range=(0, maxchannel * gain[row, col]), 
                                histtype='stepfilled'
                            )

                            plt.plot(
                                np.multiply(fit_channels, gain[row, col]), 
                                g(fit_channels), label='Gaussian fit'
                            )

                            plt.ylabel('Counts')
                            plt.xlabel('Energy')
                            plt.legend()
                            plt.tight_layout()
                            plt.savefig(f'{plot_path}_x{col}_y{row}{plot_ext}')
                            plt.close()

        del RAWXmask, channel, data

        # Interpolate gain for pixels where fit was unsuccessful. Do it twice 
        # in case the first pass had insufficient data to interpolate 
        # some pixels.
        for _ in range(2):
            newgain = np.zeros((34, 34))
            # Note that newgain's indices will be shifted over one from 'gain'.
            newgain[1:33, 1:33] = gain
            # 'empty' contains indices at which the fit was unsuccessful
            empty = np.transpose(np.nonzero(gain == 0.0))
            # Iterating through pixels with failed fitting.
            for x in empty:
                # 'empty_grid' is the 3x3 array of gain values around the  
                # pixel for which the fitting failed.
                empty_grid = newgain[x[0]:x[0]+3, x[1]:x[1]+3]
                # If there are any nonzero values in 'empty_grid', set the  
                # pixel's gain to their mean.
                if np.count_nonzero(empty_grid):
                    gain[x[0], x[1]] =\
                        np.sum(empty_grid) / np.count_nonzero(empty_grid)

        # Save gain data to an ascii file.
        if save_data:
            np.savetxt(data_path, gain)

        gain = np.ma.masked_values(gain, 0.0)
        # Storing gain data in our 'GammaFlood' instance
        self.gain = gain

        return gain


    def gen_spectrum(self, gain=None, line=None, bins=10000, 
        energy_range=(0.01, 120), save_data=True, data_ext='.txt', 
        data_dir='', data_subdir=''):
        '''
        Applies gain correction to get energy data, and then bins the events
        by energy to obtain a spectrum.

        Keyword Arguments:
            gain: 2D numpy.ndarray
                A 32 x 32 array of floats. Each entry represents its  
                respective pixel's gain, where channels * gain = energy. If 
                None, defaults to the array in 'self.gain'.
                (default: None)
            line: an instance of Line
                The attributes of 'line' will provide information for fitting.
                If None, defaults to the value referenced by self.line().
                (default: None)
            bins: int
                Number of energy bins
            energy_range: tuple of numbers
                The bins will be made between these energies
            save_data:
                If True, 'spectrum' will be saved as an ascii file. Parameters 
                relevant to this saving are below
            data_dir: str
                The directory to which the file will be saved, overriding any
                path specified in the 'data_dir' attribute. If an empty string,
                will default to the attribute 'data_dir'.
                If the string passed to 'data_dir' has an empty pair of curly 
                braces '{}', they will be replaced by the detector ID 
                'self.detector'. For example, if self.detector == 'H100' and 
                data_dir == 'figures/{}/pixels', then the directory that 
                'save_path' points to is 'figures/H100/pixels'.
                (default: '')
            data_subdir: str
                A path to a sub-directory of 'data_dir' to which the file will
                be saved. Empty curly braces '{}' are formatted the same way
                as in 'data_dir'. 
                (default: '')
            data_ext: str
                The file name extension for the count_map file. 
                (default: '.txt')

        Return:
            spectrum: 2D numpy.ndarray
                This array represents a histogram wrt the energy of an event.
                spectrum[0] is a 1D array of counts in each bin, and  
                spectrum[1] is a 1D array of the middle enegies of each bin in 
                keV. E.g., if the ith bin counted events between 2 keV and 4 
                keV, then the value of spectrum[1, i] is 3.
        '''
        # Generating the save path, if needed.
        if save_data:
            save_path = self.construct_path('data', ext=data_ext, 
                save_dir=data_dir, subdir=data_subdir, description='spectrum')

        # If no gain is passed, take it from the GammaFlood instance.
        if gain is None:
            gain = self.gain
        # If no line is passed, take it from the GammaFlood instance.
        if line is None:
            line = self.line()

        # Adding a buffer of zeros around the 'gain' array. (Note that the
        # indices will now be shifted over by one.)
        gain_buffed = np.zeros((34, 34))
        gain_buffed[1:33, 1:33] = gain
        gain = gain_buffed

        # Get data from gamma flood FITS file
        with fits.open(self.datapath) as file:
            data = file[1].data

        # 'start' and 'end' denote the indices between which 'data['TEMP']'
        # takes on a resonable value. start is the first index with a 
        # temperature greater than -20 C, and end is the last such index.
        temp_mask = data['TEMP'] > -20
        start = np.argmax(temp_mask)
        end = len(temp_mask) - np.argmax(temp_mask[::-1])
        del temp_mask

        # PH_COM is a list of length 9 corresponding to the charge in pixels 
        # surrounding the event.
        #
        # PH_COM -> gain correct -> sum positive elements in the 3x3 array -> 
        # event in energy units

        # 'energies' is a list of event energies in keV.
        energies = []
        # iterating through pixels
        for row in range(32):
            row_mask = data['RAWY'] == row
            for col in range(32):
                col_mask = data['RAWX'] == col
                # Getting indices ('inds') and PH_COM values ('pulses') of 
                # all events at current pixel.
                inds = np.nonzero(np.multiply(row_mask, col_mask))
                pulses = data.field('PH_COM')[inds]
                # The gain for the 3x3 grid around this pixel
                gain_grid = gain[row:row + 3, col:col + 3]
                # iterating through the PH_COM values for this pixel
                for pulse in pulses:
                    # Append the sum of positive energies in the 
                    # pulse grid to 'energies'
                    pulse_grid = pulse.reshape(3, 3)
                    mask = (pulse_grid > 0).astype(int)
                    energies.append(np.sum(np.multiply(
                        np.multiply(mask, pulse_grid), gain_grid)))

        del data

        # Binning by energy
        counts, edges = np.histogram(energies, bins=bins, range=energy_range)
        del energies

        # Getting the midpoint of the edges of each bin.
        midpoints = (edges[:-1] + edges[1:]) / 2

        # Consolidating 'counts' and 'midpoints' into a 2D array 'spectrum'.
        spectrum = np.empty((2, counts.size))
        spectrum[0, :] = counts
        spectrum[1, :] = midpoints

        if save_data:
            np.savetxt(save_path, spectrum)

        self.spectrum = spectrum

        return spectrum

    #
    # Plotting methods with light data analysis: 'plot_spectrum' and
    # 'count_hist'. Also 'pixel_map' inherited from 'Experiment'.
    #

    def plot_spectrum(self, spectrum=None, line=None, fit_low=80, fit_high=150,
        title=None, save_plot=True, plot_ext='.pdf', plot_dir='', 
        plot_subdir=''):
        '''
        Fits and plots the spectrum returned from 'get_spectrum'. To show the 
        plot with an interactive interface, call 'plt.show()' right after 
        calling this function.

        Keyword Arguments:
            spectrum: 2D numpy.ndarray
                This array represents a histogram wrt the energy of an event.
                spectrum[0] is a 1D array of counts in each bin, and  
                spectrum[1] is a 1D array of the middle enegies of each bin in 
                keV. E.g., if the ith bin counted events between 2 keV and 4 
                keV, then the value of spectrum[1, i] is 3. If None, defaults
                to the value stored in self.spectrum.
                (default: None)
            line: an instance of Line
                The attributes of 'line' will provide information for fitting.
                If None, defaults to the value referenced by self.line().
                (default: None)
            fit_low: int
                Channels this far below the centroid won't be considered in 
                fitting a gaussian to the spectral peak. Should be smaller 
                than 'fit_high' due to thick low-energy tails.
            fit_high: int
                Channels this far above the centroid won't be considered in 
                fitting a gaussian to the spectral peak.
            title: str
                The figure title. If None, a title is generated using the
                'title' method. If an empty string is passed, no title
                is shown.
                (default: None)
            save:
                If True, 'spectrum' will be saved as an ascii file. Parameters 
                relevant to this saving are below
            data_dir: str
                The directory to which the file will be saved, overriding any
                path specified in the 'data_dir' attribute. If an empty string,
                will default to the attribute 'data_dir'.
                If the string passed to 'data_dir' has an empty pair of curly 
                braces '{}', they will be replaced by the detector ID 
                'self.detector'. For example, if self.detector == 'H100' and 
                data_dir == 'figures/{}/pixels', then the directory that 
                'save_path' points to is 'figures/H100/pixels'.
                (default: '')
            data_subdir: str
                A path to a sub-directory of 'data_dir' to which the file will
                be saved. Empty curly braces '{}' are formatted the same way
                as in 'data_dir'. 
                (default: '')
            ext: str
                The file name extension for the count_map file. 
                (default: '.pdf')

        '''
        # Constructing a save path, if needed
        if save_plot:
            save_path = self.construct_path('plot', ext=plot_ext, 
                save_dir=plot_dir, subdir=plot_subdir, 
                description='energy_spectrum')

        # If no spectrum is supplied take it from the instance.
        if spectrum is None:
            spectrum = self.spectrum
        # If no line is passed, take it from the GammaFlood instance.
        if line is None:
            line = self.line()
        # If no title is passed, construct one
        if title is None:
            title = self.title('Spectrum')

        maxchannel = 10000

        # 'centroid' is the bin with the most counts
        centroid = np.argmax(spectrum[0, 1000:]) + 1000
        # Fit in an asymetrical domain about the centroid to avoid 
        # low energy tails.
        fit_channels = np.arange(centroid - fit_low, centroid + fit_high)
        # Do the actual fitting.
        g_init = models.Gaussian1D(amplitude=spectrum[0, centroid], 
            mean=centroid, stddev=75)
        fit_g = fitting.LevMarLSQFitter()
        g = fit_g(g_init, fit_channels, spectrum[0, fit_channels])

        sigma_err = np.diag(fit_g.fit_info['param_cov'])[2]
        fwhm_err = 2 * np.sqrt(2 * np.log(2)) * sigma_err
        mean_err = np.diag(fit_g.fit_info['param_cov'])[1]
        frac_err = np.sqrt(
            np.square(fwhm_err) 
            + np.square(g.fwhm * mean_err / g.mean)
        ) / g.mean

        # Displaying the FWHM on the spectrum plot, with error.
        display_fwhm = str(int(round(line.energy * 1000 * g.fwhm / g.mean, 0)))
        display_err  = str(int(round(frac_err * line.energy * 1000)))

        plt.text(70, spectrum[0, centroid] * 3 / 5, r'$\mathrm{FWHM}=$' 
            +  display_fwhm + r'$\pm$' + display_err + ' eV', 
            fontsize=13)

        plt.plot(spectrum[1], spectrum[0], label=line.latex)
        plt.plot(spectrum[1, fit_channels], g(fit_channels), 
            label = 'Gaussian fit')
        plt.xlabel('Energy (keV)')
        plt.ylabel('Counts')
        plt.legend()

        plt.title(title)
        plt.tight_layout()
        if save_plot:
            plt.savefig(save_path)


# If this file is run as a script, the code below will run a complete pipeline
# for an experiment's data analysis with default parameter values.

if __name__ == '__main__':

    parser = argparse.ArgumentParser(description='Analyze detector data.')
    parser.add_argument('experiment', metavar='A', type=str,
        help="""Determines which experiment is being analyzed. Can take on
        the values 'gamma', 'noise', or 'leakage'.""")

    experiment = parser.parse_args().experiment.lower()

    # Run complete gamma flood data analysis.
    if experiment == 'gamma' or experiment == 'gammaflood':

        datapath = input('Enter the path to the gamma flood data: ')
        while not os.path.exists(datapath):
            datapath = input("That path doesn't exist. " + 
                "Enter another path to the gamma flood data: ")

        source = input('Enter the name of the source used (Am241 or Co57): ')
        detector = input('Enter the detector ID: ')
        voltage = input('Enter the voltage in Volts (no unit symbol): ')
        temp = input('Enter the temperature in Celsius (no unit symbol): ')
        data_dir = input('Enter a directory to save output data to: ')
        plot_dir = input('Enter a directory to save output plots to: ')

<<<<<<< HEAD
        gamma = GammaFlood(datapath, detector, source, voltage, temp)
=======
        gamma = GammaFlood(filepath, detector, source, voltage, temp,
            data_dir=data_dir, plot_dir=plot_dir)
>>>>>>> e6b5b14f

        pixel_dir = input('Enter a subdirectory to save pixel spectra to: ')

        # Processing data
        print('Calculating count data...')
        count_map = gamma.gen_count_map()

        print('Calculating gain data...')
        gain = gamma.gen_quick_gain(plot_subdir=pixel_dir)

        print('Calculating the energy spectrum...')
        gamma.gen_spectrum()

        # Plotting
        print('Plotting...')

        gamma.plot_spectrum()
        gamma.plot_pixel_hist('Count')
        gamma.plot_pixel_map('Count')
        gamma.plot_pixel_map('Gain')

        print('Done!')

    # Run complete noise data analysis.
    elif experiment == 'noise':

        # Requesting paths to noise and gain data
        datapath = input('Enter the path to the noise data: ')
        while not os.path.exists(datapath):
            datapath = input("That path doesn't exist. " + 
                "Enter another path to the noise data: ")

        gainpath = input('Enter the path to the gain data, or leave blank ' + 
            'if there is no gain data: ')
        # Request a different input if a non-existent path (other than an
        # empty string) was given for 'gainpath'.
        while not os.path.exists(gainpath) and gainpath:
            datapath = input("That path doesn't exist. " + 
                "Enter another path to the noise data: ")
        
        gain = None
        if gainpath:
            gain = np.loadtxt(gainpath)

        # Requesting experiment information and where to save outputs
        detector = input('Enter the detector ID: ')
        pos = input('Enter the detector positon: ')
        voltage = input('Enter the voltage in Volts (no unit symbol): ')
        temp = input('Enter the temperature in Celsius (no unit symbol): ')
        data_dir = input('Enter a directory to save data outputs to: ')
        plot_dir = input('Enter a directory to save plot outputs to: ')

<<<<<<< HEAD
        noise = Noise(datapath, detector, voltage, temp, pos, gain=gain)
=======
        noise = Noise(filepath, detector, voltage, temp, pos, gain=gain,
            data_dir=data_dir, plot_dir=plot_dir)
>>>>>>> e6b5b14f

        pixel_dir = input('Enter a subdirectory to save pixel spectra to: ')

        # Processing data
        print('Calculating fwhm and count data...')
        noise.gen_noise_maps(plot_subdir=pixel_dir)

        print('Plotting...')
        # Plotting data
        noise.plot_pixel_map('Count')
        noise.plot_pixel_map('FWHM')

        noise.plot_pixel_hist('Count')
        noise.plot_pixel_hist('FWHM')

        print('Done!')<|MERGE_RESOLUTION|>--- conflicted
+++ resolved
@@ -184,14 +184,9 @@
             if not os.path.exists(save_dir):
                 raise ValueError(f'The directory {save_dir} does not exist.')
 
-<<<<<<< HEAD
         #
         # Constructing the path name
         #
-=======
-
-        ### Constructing the path name
->>>>>>> e6b5b14f
 
         # Construct the file name from the file name in 'self.datapath'.
         filename = os.path.basename(self.datapath) # Extracts the filename
@@ -508,13 +503,8 @@
             attribute should not have been initialized yet.
             (initialized to None)
     '''
-<<<<<<< HEAD
-    def __init__(self, datapath, detector, voltage, temp, pos, gain=None, 
-        etc=''):
-=======
-    def __init__(self, filepath, detector, voltage, temp, pos=0, gain=None, 
+    def __init__(self, datapath, detector, voltage, temp, pos=0, gain=None, 
         data_dir='', plot_dir='', save_dir='', etc=''):
->>>>>>> e6b5b14f
         '''
         Initialized an instance of the 'Noise' class.
 
@@ -1197,12 +1187,9 @@
             to the value stored in self.spectrum.
             (initialized to None)
     '''
-<<<<<<< HEAD
-    def __init__(self, datapath, detector, source, voltage, temp, etc=''):
-=======
-    def __init__(self, filepath, detector, source, voltage, temp, 
+    def __init__(self, datapath, detector, source, voltage, temp, 
         data_dir='', plot_dir='', save_dir='', etc=''):
->>>>>>> e6b5b14f
+
         '''
         Initializes an instance of the 'GammaFlood' class.
 
@@ -1323,7 +1310,7 @@
     #
 
     def gen_count_map(self, mask_PH=True, mask_STIM=True, 
-        mask_sigma_below=None,mask_sigma_above=None, 
+        mask_sigma_below=None, mask_sigma_above=None, 
         save_data=True, data_ext='.txt', data_dir='', data_subdir=''):
         '''
         Generates event count data for each pixel for raw gamma flood data.
@@ -1417,37 +1404,23 @@
         STIMmask = np.ones(mask_size)
 
         # Masking out non-positive pulse heights
-<<<<<<< HEAD
-        PHmask = 0 < np.array(data['PH'][start:end])
-        # Masking out artificially stimulated events
-        STIMmask = np.array(data['STIM'][start:end]) == 0
-=======
         if mask_PH:
             PHmask = 0 < np.array(data['PH'][start:end])
         # Masking out artificially stimulated events
         if mask_STIM:
             STIMmask = np.array(data['STIM'][start:end]) == 0
->>>>>>> e6b5b14f
         # Combining the above masks
         TOTmask = np.multiply(PHmask, STIMmask)
 
         # Generate the count_map from event data
         count_map = np.zeros((32, 32))
 
-<<<<<<< HEAD
-        for i in range(32):
-            RAWXmask = np.array(data['RAWX'][start:end]) == i
-            for j in range(32):
-                RAWYmask = np.array(data['RAWY'][start:end]) == j
-                count_map[i, j] = np.sum(np.multiply(
-=======
 
         for col in range(32):
             RAWXmask = np.array(data['RAWX'][start:end]) == col
             for row in range(32):
                 RAWYmask = np.array(data['RAWY'][start:end]) == row
                 count_map[col, row] = np.sum(np.multiply(
->>>>>>> e6b5b14f
                     TOTmask, np.multiply(RAWXmask, RAWYmask)))
 
         # Masking pixels that were turned off, before calculating
@@ -1573,18 +1546,11 @@
         gain = np.zeros((32, 32))
 
         # Iterating through pixels
-<<<<<<< HEAD
-        for x in range(32):
-            RAWXmask = data.field('RAWX')[start:end] == x
-            for y in range(32):
-                RAWYmask = data.field('RAWY')[start:end] == y
-=======
         for col in range(32):
             RAWXmask = data.field('RAWX')[start:end] == col
             for row in range(32):
                 RAWYmask = data.field('RAWY')[start:end] == row
 
->>>>>>> e6b5b14f
                 # Getting peak height in 'channels' for all events for the 
                 # current pixel.
                 channel = data.field('PH')[start:end][np.nonzero(
@@ -1959,12 +1925,8 @@
         data_dir = input('Enter a directory to save output data to: ')
         plot_dir = input('Enter a directory to save output plots to: ')
 
-<<<<<<< HEAD
-        gamma = GammaFlood(datapath, detector, source, voltage, temp)
-=======
-        gamma = GammaFlood(filepath, detector, source, voltage, temp,
+        gamma = GammaFlood(datapath, detector, source, voltage, temp,
             data_dir=data_dir, plot_dir=plot_dir)
->>>>>>> e6b5b14f
 
         pixel_dir = input('Enter a subdirectory to save pixel spectra to: ')
 
@@ -2017,12 +1979,8 @@
         data_dir = input('Enter a directory to save data outputs to: ')
         plot_dir = input('Enter a directory to save plot outputs to: ')
 
-<<<<<<< HEAD
-        noise = Noise(datapath, detector, voltage, temp, pos, gain=gain)
-=======
-        noise = Noise(filepath, detector, voltage, temp, pos, gain=gain,
+        noise = Noise(datapath, detector, voltage, temp, pos, gain=gain,
             data_dir=data_dir, plot_dir=plot_dir)
->>>>>>> e6b5b14f
 
         pixel_dir = input('Enter a subdirectory to save pixel spectra to: ')
 
